.DS_Store
__pycache__/
<<<<<<< HEAD
.vscode
@eaDir/
=======
.vscode
>>>>>>> 1d0d9be1
<|MERGE_RESOLUTION|>--- conflicted
+++ resolved
@@ -1,8 +1,4 @@
 .DS_Store
 __pycache__/
-<<<<<<< HEAD
 .vscode
-@eaDir/
-=======
-.vscode
->>>>>>> 1d0d9be1
+@eaDir/