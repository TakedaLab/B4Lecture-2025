"""線形回帰・主成分分析の実装.

線形回帰・主成分分析を行うプログラムを実装する.
"""

import csv
import os

import matplotlib.pyplot as plt
import numpy as np
<<<<<<< HEAD

=======
>>>>>>> 6e30d75e

def read_csv(path: str) -> np.ndarray:
    """csvファイルを読み込む関数.

    指定されたパスからcsvファイルを読み込み，numpy配列として返す.
    入力：
      path(str): csvファイルのパス
    出力：
      csv_data(np.ndarray).shape = (行番号, 行データ): csvデータのnumpy配列
    """
    if not os.path.exists(path):
        return np.array([])

    data = csv.reader(open(path, "r"))
    data = [row for row in data][1:]  # ヘッダーを除外
    data = [list(map(float, row)) for row in data]  # 各要素をfloatに変換
    data = np.array(data).T

    return data


def make_scatter(
<<<<<<< HEAD
    data: np.ndarray, title: str, pred: np.ndarray = None, pca=None
=======
        data: np.ndarray, title: str, pred: np.ndarray = None, pca = None
>>>>>>> 6e30d75e
) -> None:
    """散布図を作成する関数.

    入力：
        data(np.ndarray): 散布図のデータ, shape = (2, data) || (3, data)
        title(str): グラフのタイトル
    出力：
        None(散布図を出力)
    """
    fig = plt.figure()

    if pred is None:
        # 回帰曲線を描画しない場合の分岐
        if pca is None:
            # 主成分分析を行う場合の分岐
            if data.shape[0] == 2:

                ax = fig.add_subplot(1, 1, 1)
                ax.scatter(data[0], data[1])
                ax.set_title(title)
                ax.set_xlabel("x")
                ax.set_ylabel("y")

            elif data.shape[0] == 3:
                ax = fig.add_subplot(projection="3d")
                ax.scatter(data[0], data[1], data[2])
                ax.set_title(title)
                ax.set_xlabel("x")
                ax.set_ylabel("y")
                ax.set_zlabel("z")

        else:
            # 主成分分析を行わない場合の分岐
            if data.shape[0] == 2:
                ax = fig.add_subplot(1, 1, 1)
                ax.scatter(data[0], data[1])
                ax.set_title(title)
                ax.set_xlabel("x")
                ax.set_ylabel("y")

                # 主成分軸の描画
                origin = pca.means  # データの平均点
                for vec in pca.eigenvectors[:2].T:
                    line_x = np.linspace(min(data[0]), max(data[0]), 100)
                    line_y = origin[1] + (vec[1] / vec[0]) * (line_x - origin[0])
                    ax.plot(line_x, line_y, color="r", linestyle="--")
                ax.legend()

            elif data.shape[0] == 3:
                ax = fig.add_subplot(projection="3d")
                ax.scatter(data[0], data[1], data[2])
                ax.set_title(title)
                ax.set_xlabel("x")
                ax.set_ylabel("y")
                ax.set_zlabel("z")

                origin = pca.means  # データの平均点
                for vec in pca.eigenvectors[:, :3].T:
                    line_x = np.linspace(
                        min(data[2]),
<<<<<<< HEAD
                        max(data[2]),
=======
                        max(data[2]), 
>>>>>>> 6e30d75e
                        100,
                    )  # 主成分軸の範囲を調整
                    line_y = origin[1] + vec[1] * line_x
                    line_z = origin[2] + vec[2] * line_x
                    ax.plot(
                        origin[0] + vec[0] * line_x,
                        line_y,
                        line_z,
                        color="r",
                        linestyle="--",
                        label="Principal Component",
                    )
                ax.legend()

    else:
        # 回帰曲線を描画する場合の分岐
        if data.shape[0] == 2:
            ax = fig.add_subplot(1, 1, 1)
            ax.scatter(data[0], data[1])
            ax.set_title(title)
            ax.set_xlabel("x")
            ax.set_ylabel("y")
            sorted_indices = np.argsort(data[0])
            plt.plot(data[0][sorted_indices], pred[sorted_indices], color='red')
            plt.legend(["Actual", "Predicted"])

        elif data.shape[0] == 3:
            ax = fig.add_subplot(projection="3d")
            ax.scatter(data[0], data[1], data[2])
            ax.set_title(title)
            ax.set_xlabel("x")
            ax.set_ylabel("y")
            ax.set_zlabel("z")

            # 回帰平面の描画
            x = np.linspace(min(data[0]), max(data[0]), 50)
            y = np.linspace(min(data[1]), max(data[1]), 50)
            X, Y = np.meshgrid(x, y)
            Z = pred[0] + pred[1] * X + pred[2] * Y  # 平面の方程式
            ax.plot_surface(X, Y, Z, color='red', alpha=0.5)
    plt.show()


class LinearRegression:
    """線形回帰の実装を行うクラス.

    メンバ関数：
        OLS: 最小二乗法の計算を行う関数
        fit: データへの適応を行う関数
        predict: 予測を行う関数
        elastic_net_coordinate_descent: Elastic Net回帰及びLasso回帰を座標降下法で解く関数

    属性：
        M(int): 次数
        w(np.ndarray): 重み, shape = (次数)
        path(int): データファイルのパス.
        data(np.ndarray): データ, shape = (データ数, データの次元数)
        model(str): モデルの種類
    """

    def __init__(self, M: int, path: str, model: str) -> None:
        """初期化関数.

        入力：
            M(int): 次数
            path(str): データファイルのパス
            model(str): モデルの種類
        """
        self.M = M
        self.w = None  # 重み
        self.path = path
        self.data = np.array([])
        self.model = model

    def OLS(self):
        """OLS計算を行う関数.

        最小二乗法を用いて重みを計算する.
        モデルを指定することで，Ridge回帰，Lasso回帰，Elastic Net回帰を行うことができる.

        入力：
            data(np.ndarray): 入力値, shape = (入力値,入力値に対する出力値)
            M(int): 次元数

        出力：
            w: 重み
        """
        x = self.data[0]  # 入力値
        y = self.data[1]  # 出力値

        # 入力行列 X の構築 (バイアス項を含む)
        X = np.vstack([x**i for i in range(self.M)]).T  # shape = (サンプル数, M)
        # 正規方程式を用いて重みを計算
        match self.model:
            case "normal":
                w = np.linalg.inv(X.T @ X) @ X.T @ y
                return w
            case "Ridge":
                alpha = 0.1  # 正則化パラメータ
                w = np.linalg.inv(X.T @ X + alpha * np.eye(X.shape[1])) @ X.T @ y
                return w
            case "Lasso":
                alpha = 0.1  # 正則化パラメータ
                w = self.elastic_net_coordinate_descent(X, y, alpha)
                return w
            case "Elastic":
                alpha = 0.1  # 正則化パラメータ
                l1_ratio = 0.5  # L1正則化の比率（0～1）
                w = self.elastic_net_coordinate_descent(X, y, alpha, l1_ratio)
                return w

    def elastic_net_coordinate_descent(
<<<<<<< HEAD
        self, X, y, alpha, l1_ratio=1.0, max_iter=1000, tol=1e-4
=======
            self, X, y, alpha, l1_ratio=1.0, max_iter=1000, tol=1e-4
>>>>>>> 6e30d75e
    ):
        """Elastic Net回帰及びLasso回帰を座標降下法で解く関数.

        入力：
            X(np.ndarray): 入力行列, shape = (サンプル数, 特徴量数)
            y(np.ndarray): 出力値, shape = (サンプル数,)
            alpha(float): 正則化パラメータ
            l1_ratio(float): L1正則化の比率（0～1, デフォルトは1.0でLasso回帰）
            max_iter(int): 最大反復回数
            tol(float): 収束判定の閾値

        出力：
            w(np.ndarray): 重みベクトル, shape = (特徴量数,)
        """
        m, n = X.shape
        w = np.zeros(n)  # 初期重みをゼロで初期化

        for iteration in range(max_iter):
            w_old = w.copy()
            for j in range(n):
                # 残差を計算
                residual = y - (X @ w - X[:, j] * w[j])
                # 重みの更新
                rho = X[:, j].T @ residual
                l1_term = alpha * l1_ratio
                l2_term = alpha * (1 - l1_ratio)
                if rho < -l1_term:
                    w[j] = (rho + l1_term) / (X[:, j].T @ X[:, j] + l2_term)
                elif rho > l1_term:
                    w[j] = (rho - l1_term) / (X[:, j].T @ X[:, j] + l2_term)
                else:
                    w[j] = 0

            # 収束判定
            if np.linalg.norm(w - w_old, ord=2) < tol:
                break

        return w

    def fit(self) -> None:
        """データを読み込み、線形回帰を行う関数.

        入力：
            path(str): データファイルのパス
            M(int): 次数

        出力：
            w(np.ndarray): 重み, shape = (次数)
        """
        self.data = read_csv(self.path)

        self.w = self.OLS(self.M, self.data)

    def predict(self) -> np.ndarray:
        """予測を行う関数.

        入力：
            data(np.ndarray): 入力値, shape = (入力値,入力値に対する出力値)
            M(int): 次元数

        出力：
            y_pred(np.ndarray): 予測値, shape = (次数)
            data(np.ndarray): 入力値, shape = (入力値,入力値に対する出力値)
        """
        x = self.data[0]
        X = np.vstack([x**i for i in range(self.w.shape[0])]).T
        y_pred = (X @ self.w).flatten()  # 予測値

        return self.data, y_pred


class PCA:
    """主成分分析の実装を行うクラス.

    メンバ関数：
        compute_S: 観測値ベクトルの集合およびその期待値ベクトルから変動行列を計算する関数
        compute_sorted_eigen: 分散共分散行列から固有値および固有ベクトルを計算し，それぞれ固有値の降順に並べて返す関数
        fit: 分散最大基準に基づき，変換行列を学習する関数
        transform: 学習した変換行列によって特徴量ベクトルを射影する関数
        explained_variance_ratio: 累積寄与率を計算する関数
    属性：
        n_components(int): 主成分の数
        A(np.ndarray): 変換行列, shape = (次元数, 次元数)
        eigenvalues(np.ndarray): 固有値, shape = (次元数,)
        eigenvectors(np.ndarray): 固有ベクトル, shape = (次元数, 次元数)
        means(np.ndarray): 期待値ベクトル, shape = (次元数)
    """

    def __init__(
        self,
        n_components: int = 2,
    ):
        """初期化関数.

        入力：
            n_components(int): 主成分の数
        出力：
            None
        """
        self.n_components = n_components
        self.A = None
        self.eigenvalues = None
        self.eigenvectors = None
        self.means = None

    def compute_S(
        self,
        X: np.ndarray,
        means: np.ndarray,
    ) -> np.ndarray:
<<<<<<< HEAD
        """観測値ベクトルの集合およびその期待値ベクトルから変動行列を計算する関数.
=======
        """観測値ベクトルの集合およびその期待値ベクトルから変動行列を計算する関数．
>>>>>>> 6e30d75e

        入力：
            X(np.ndarray): 観測値ベクトルの集合, shape = (観測値ベクトルの数, 次元数)
            means(np.ndarray): 期待値ベクトル, shape = (次元数)

        出力：
            S(np.ndarray): 変動行列, shape = (次元数, 次元数)
        """
        S = 0
        for i in range(len(X)):
            S += np.outer((X[i] - means), (X[i] - means).T)
        return S

    def compute_sorted_eigen(
        self,
        cov_matrix: np.ndarray,
    ) -> tuple[np.ndarray, np.ndarray]:
        """分散共分散行列から固有値および固有ベクトルを計算し，それぞれ固有値の降順に並べて返す関数.

        入力：
            cov_matrix(np.ndarray): 分散共分散行列, shape = (次元数, 次元数)
        出力：
            eigenvalues(np.ndarray): 固有値, shape = (次元数,)
            eigenvectors(np.ndarray): 固有ベクトル, shape = (次元数, 次元数)
        """
        eigenvalues, eigenvectors = np.linalg.eig(cov_matrix)
        index = np.argsort(eigenvalues)[::-1]
        self.eigenvalues = eigenvalues[index]
        self.eigenvectors = eigenvectors[:, index]

        return self.eigenvalues, self.eigenvectors

    def fit(
        self,
        X: np.ndarray,
    ) -> np.ndarray:
        """分散最大基準に基づき，変換行列を学習する関数.

        入力：
            X(np.ndarray): 観測値ベクトルの集合, shape = (観測値ベクトルの数, 次元数)
        出力：
            A(np.ndarray): 変換行列, shape = (次元数, 次元数)
        """
        # 特徴ベクトルの総数を取得
        n = len(X)

        # 特徴ベクトルの分散共分散行列を計算
        self.means = X.mean(axis=1)
        centered_data = X - self.means[:, np.newaxis]
        S = self.compute_S(centered_data.T, np.zeros(centered_data.shape[0])) / n

        # 分散共分散行列から固有値及び固有値ベクトルを計算し，固有値の大きい順に整列
        eigenvalues, eigenvectors = self.compute_sorted_eigen(S)

        # 上位n_components個の固有値ベクトルを変換行列として抽出
        self.A = eigenvectors[: self.n_components]
        return self.A

    def transform(
        self,
        X: np.ndarray,
    ) -> np.ndarray:
        """学習した変換行列によって特徴量ベクトルを射影する関数.

        入力：
            X(np.ndarray): 観測値ベクトルの集合, shape = (観測値ベクトルの数, 次元数)
        出力：
            _(np.ndarray): 射影された特徴量ベクトル, shape = (観測値ベクトルの数, 次元数)
        """
        return np.dot(self.A, X)

    def explained_variance_ratio(self) -> np.ndarray:
        """累積寄与率を計算する関数.

        入力：
            なし
        出力：
            cumulative_ratio(np.ndarray): 各主成分の累積寄与率
        """
        total_variance = np.sum(self.eigenvalues)
        explained_variance = self.eigenvalues / total_variance
        cumulative_ratio = np.cumsum(explained_variance)
        return cumulative_ratio


def parse_arguments():
    """コマンドライン引数を解析する関数.

    入力：
        なし

    出力：
        args: 入力のオブジェクト
    """
    import argparse

    parser = argparse.ArgumentParser(description="線形回帰・主成分分析の実装")
    parser.add_argument(
        "--mode",
        type=str,
        required=True,
        choices=["linear", "pca"],
        help="実行する処理のモードを指定 (linear: 線形回帰, pca: 主成分分析)",
    )
    parser.add_argument(
        "--path",
        type=str,
        required=True,
        help="データのパス",
    )
    parser.add_argument(
        "--M",
        type=int,
        required=True,
        help="(linearの場合)投影する次元数、(PCAの場合)削減後の次元数を指定",
    )
    parser.add_argument(
        "--model",
        type=str,
        default="normal",
        choices=["normal", "Ridge", "Lasso", "Elastic"],
        help="(線形回帰の場合)モデルを指定（標準：normal）",
    )
    return parser.parse_args()


if __name__ == "__main__":
    """メイン関数."""

    args = parse_arguments()

    if args.mode == "pca":
        pca = PCA(n_components=args.M)
        data = read_csv(args.path)
        pca.fit(data)
        if data.shape[0] == args.M:
            make_scatter(
                data,
                f"PCA of {args.path.split('/')[-1].split('.')[0]}",
<<<<<<< HEAD
                pca=pca,
=======
                pca = pca,
>>>>>>> 6e30d75e
            )
        else:
            transformed_data = pca.transform(data)
            make_scatter(
                transformed_data,
                f"Dimension Division of {args.path.split('/')[-1].split('.')[0]}",
            )

    elif args.mode == "linear":
        linearRegression = LinearRegression(path=args.path, M=args.M, model=args.model)
        linearRegression.fit(args.path)
        data, pred = linearRegression.predict()
        make_scatter(data, "scatter")
        make_scatter(data, "linearRegression", pred=pred)<|MERGE_RESOLUTION|>--- conflicted
+++ resolved
@@ -8,10 +8,7 @@
 
 import matplotlib.pyplot as plt
 import numpy as np
-<<<<<<< HEAD
-
-=======
->>>>>>> 6e30d75e
+
 
 def read_csv(path: str) -> np.ndarray:
     """csvファイルを読み込む関数.
@@ -34,11 +31,7 @@
 
 
 def make_scatter(
-<<<<<<< HEAD
     data: np.ndarray, title: str, pred: np.ndarray = None, pca=None
-=======
-        data: np.ndarray, title: str, pred: np.ndarray = None, pca = None
->>>>>>> 6e30d75e
 ) -> None:
     """散布図を作成する関数.
 
@@ -99,11 +92,7 @@
                 for vec in pca.eigenvectors[:, :3].T:
                     line_x = np.linspace(
                         min(data[2]),
-<<<<<<< HEAD
                         max(data[2]),
-=======
-                        max(data[2]), 
->>>>>>> 6e30d75e
                         100,
                     )  # 主成分軸の範囲を調整
                     line_y = origin[1] + vec[1] * line_x
@@ -127,7 +116,7 @@
             ax.set_xlabel("x")
             ax.set_ylabel("y")
             sorted_indices = np.argsort(data[0])
-            plt.plot(data[0][sorted_indices], pred[sorted_indices], color='red')
+            plt.plot(data[0][sorted_indices], pred[sorted_indices], color="red")
             plt.legend(["Actual", "Predicted"])
 
         elif data.shape[0] == 3:
@@ -143,7 +132,7 @@
             y = np.linspace(min(data[1]), max(data[1]), 50)
             X, Y = np.meshgrid(x, y)
             Z = pred[0] + pred[1] * X + pred[2] * Y  # 平面の方程式
-            ax.plot_surface(X, Y, Z, color='red', alpha=0.5)
+            ax.plot_surface(X, Y, Z, color="red", alpha=0.5)
     plt.show()
 
 
@@ -216,11 +205,7 @@
                 return w
 
     def elastic_net_coordinate_descent(
-<<<<<<< HEAD
         self, X, y, alpha, l1_ratio=1.0, max_iter=1000, tol=1e-4
-=======
-            self, X, y, alpha, l1_ratio=1.0, max_iter=1000, tol=1e-4
->>>>>>> 6e30d75e
     ):
         """Elastic Net回帰及びLasso回帰を座標降下法で解く関数.
 
@@ -331,11 +316,7 @@
         X: np.ndarray,
         means: np.ndarray,
     ) -> np.ndarray:
-<<<<<<< HEAD
         """観測値ベクトルの集合およびその期待値ベクトルから変動行列を計算する関数.
-=======
-        """観測値ベクトルの集合およびその期待値ベクトルから変動行列を計算する関数．
->>>>>>> 6e30d75e
 
         入力：
             X(np.ndarray): 観測値ベクトルの集合, shape = (観測値ベクトルの数, 次元数)
@@ -475,11 +456,7 @@
             make_scatter(
                 data,
                 f"PCA of {args.path.split('/')[-1].split('.')[0]}",
-<<<<<<< HEAD
                 pca=pca,
-=======
-                pca = pca,
->>>>>>> 6e30d75e
             )
         else:
             transformed_data = pca.transform(data)
